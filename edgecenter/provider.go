--- conflicted
+++ resolved
@@ -237,11 +237,7 @@
 			"edgecenter_snapshot":                              resourceSnapshot(),
 			"edgecenter_servergroup":                           resourceServerGroup(),
 			"edgecenter_mkaas_cluster":                         resourceMkaasCluster(),
-<<<<<<< HEAD
-			"edgecenter_k8s_pool":                              resourceK8sPool(),
-=======
 			"edgecenter_mkaas_pool":                            resourceMkaasPool(),
->>>>>>> e1ae677d
 			"edgecenter_secret":                                resourceSecret(),
 			"edgecenter_storage_s3":                            resourceStorageS3(),
 			"edgecenter_storage_s3_bucket":                     resourceStorageS3Bucket(),
