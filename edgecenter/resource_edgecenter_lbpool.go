--- conflicted
+++ resolved
@@ -84,11 +84,7 @@
 			"lb_algorithm": {
 				Type:        schema.TypeString,
 				Required:    true,
-<<<<<<< HEAD
-				Description: fmt.Sprintf("The algorithm of the load balancer. Available values is `%s`, `%s`, `%s`, `%s`.", edgecloudV2.LoadbalancerAlgorithmRoundRobin, edgecloudV2.LoadbalancerAlgorithmLeastConnections, edgecloudV2.LoadbalancerAlgorithmSourceIP, edgecloudV2.LoadbalancerAlgorithmSourceIPPort),
-=======
 				Description: fmt.Sprintf("Available values is `%s`, `%s`, `%s`", edgecloudV2.LoadbalancerAlgorithmRoundRobin, edgecloudV2.LoadbalancerAlgorithmLeastConnections, edgecloudV2.LoadbalancerAlgorithmSourceIP),
->>>>>>> e462b106
 				ValidateDiagFunc: func(val interface{}, key cty.Path) diag.Diagnostics {
 					v := val.(string)
 					switch edgecloudV2.LoadbalancerAlgorithm(v) {
@@ -101,15 +97,15 @@
 			"protocol": {
 				Type:        schema.TypeString,
 				Required:    true,
-				Description: fmt.Sprintf("The protocol of the load balancer. Available values is `%s` (currently work, other do not work on ed-8), `%s`, `%s`, `%s`, `%s`.", edgecloudV2.LBPoolProtocolHTTP, edgecloudV2.LBPoolProtocolHTTPS, edgecloudV2.LBPoolProtocolTCP, edgecloudV2.LBPoolProtocolUDP, edgecloudV2.LBPoolProtocolProxy),
+				Description: fmt.Sprintf("Available values is '%s' (currently work, other do not work on ed-8), '%s', '%s', '%s'", edgecloudV2.LBPoolProtocolHTTP, edgecloudV2.LBPoolProtocolHTTPS, edgecloudV2.LBPoolProtocolTCP, edgecloudV2.LBPoolProtocolUDP),
 				ValidateDiagFunc: func(val interface{}, key cty.Path) diag.Diagnostics {
 					v := val.(string)
 					switch edgecloudV2.LoadbalancerPoolProtocol(v) {
-					case edgecloudV2.LBPoolProtocolHTTP, edgecloudV2.LBPoolProtocolHTTPS, edgecloudV2.LBPoolProtocolTCP, edgecloudV2.LBPoolProtocolUDP, edgecloudV2.LBPoolProtocolProxy:
+					case edgecloudV2.LBPoolProtocolHTTP, edgecloudV2.LBPoolProtocolHTTPS, edgecloudV2.LBPoolProtocolTCP, edgecloudV2.LBPoolProtocolUDP:
 						return diag.Diagnostics{}
-					case edgecloudV2.LBPoolProtocolTerminatedHTTPS:
+					case edgecloudV2.LBPoolProtocolTerminatedHTTPS, edgecloudV2.LBPoolProtocolProxy:
 					}
-					return diag.Errorf("wrong type %s, available values is '%s', '%s', '%s', '%s', '%s'", v, edgecloudV2.LBPoolProtocolHTTP, edgecloudV2.LBPoolProtocolHTTPS, edgecloudV2.LBPoolProtocolTCP, edgecloudV2.LBPoolProtocolUDP, edgecloudV2.LBPoolProtocolProxy)
+					return diag.Errorf("wrong type %s, available values is '%s', '%s', '%s', '%s'", v, edgecloudV2.LBPoolProtocolHTTP, edgecloudV2.LBPoolProtocolHTTPS, edgecloudV2.LBPoolProtocolTCP, edgecloudV2.LBPoolProtocolUDP)
 				},
 			},
 			"loadbalancer_id": {
@@ -132,15 +128,14 @@
 				Elem: &schema.Resource{
 					Schema: map[string]*schema.Schema{
 						"id": {
-							Type:        schema.TypeString,
-							Optional:    true,
-							Computed:    true,
-							Description: "The ID of the health monitor.",
+							Type:     schema.TypeString,
+							Optional: true,
+							Computed: true,
 						},
 						"type": {
 							Type:        schema.TypeString,
 							Required:    true,
-							Description: fmt.Sprintf("The type of the health monitor. Available values is `%s`, `%s`, `%s`, `%s`, `%s`, `%s`.", edgecloudV2.HealthMonitorTypeHTTP, edgecloudV2.HealthMonitorTypeHTTPS, edgecloudV2.HealthMonitorTypePING, edgecloudV2.HealthMonitorTypeTCP, edgecloudV2.HealthMonitorTypeTLSHello, edgecloudV2.HealthMonitorTypeUDPConnect),
+							Description: fmt.Sprintf("Available values is '%s', '%s', '%s', '%s', '%s', '%s", edgecloudV2.HealthMonitorTypeHTTP, edgecloudV2.HealthMonitorTypeHTTPS, edgecloudV2.HealthMonitorTypePING, edgecloudV2.HealthMonitorTypeTCP, edgecloudV2.HealthMonitorTypeTLSHello, edgecloudV2.HealthMonitorTypeUDPConnect),
 							ValidateDiagFunc: func(val interface{}, key cty.Path) diag.Diagnostics {
 								v := val.(string)
 								switch edgecloudV2.HealthMonitorType(v) {
@@ -151,43 +146,36 @@
 							},
 						},
 						"delay": {
-							Type:        schema.TypeInt,
-							Required:    true,
-							Description: "The time between sending probes to members (in seconds).",
+							Type:     schema.TypeInt,
+							Required: true,
 						},
 						"max_retries": {
-							Type:        schema.TypeInt,
-							Required:    true,
-							Description: "The number of successes before the member is switched to the ONLINE state.",
+							Type:     schema.TypeInt,
+							Required: true,
 						},
 						"timeout": {
-							Type:        schema.TypeInt,
-							Required:    true,
-							Description: "The maximum time to connect. Must be less than the delay value.",
+							Type:     schema.TypeInt,
+							Required: true,
 						},
 						"max_retries_down": {
-							Type:        schema.TypeInt,
-							Optional:    true,
-							Computed:    true,
-							Description: "The number of failures before the member is switched to the ERROR state.",
+							Type:     schema.TypeInt,
+							Optional: true,
+							Computed: true,
 						},
 						"http_method": {
-							Type:        schema.TypeString,
-							Optional:    true,
-							Computed:    true,
-							Description: fmt.Sprintf("The HTTP method. Available values is `%s`, `%s`, `%s`, `%s`, `%s`, `%s`,`%s`, `%s`, `%s`.", edgecloudV2.HTTPMethodCONNECT, edgecloudV2.HTTPMethodDELETE, edgecloudV2.HTTPMethodGET, edgecloudV2.HTTPMethodHEAD, edgecloudV2.HTTPMethodOPTIONS, edgecloudV2.HTTPMethodPATCH, edgecloudV2.HTTPMethodPOST, edgecloudV2.HTTPMethodPUT, edgecloudV2.HTTPMethodTRACE),
+							Type:     schema.TypeString,
+							Optional: true,
+							Computed: true,
 						},
 						"url_path": {
-							Type:        schema.TypeString,
-							Optional:    true,
-							Computed:    true,
-							Description: "The URL path. Defaults to `/`.",
+							Type:     schema.TypeString,
+							Optional: true,
+							Computed: true,
 						},
 						"expected_codes": {
-							Type:        schema.TypeString,
-							Optional:    true,
-							Computed:    true,
-							Description: "The expected response code.",
+							Type:     schema.TypeString,
+							Optional: true,
+							Computed: true,
 						},
 					},
 				},
@@ -202,27 +190,23 @@
 				Elem: &schema.Resource{
 					Schema: map[string]*schema.Schema{
 						"type": {
-							Type:        schema.TypeString,
-							Required:    true,
-							Description: fmt.Sprintf("The type of the session persistence. Available values is `%s`, `%s`, `%s`.", edgecloudV2.SessionPersistenceAppCookie, edgecloudV2.SessionPersistenceHTTPCookie, edgecloudV2.SessionPersistenceSourceIP),
+							Type:     schema.TypeString,
+							Required: true,
 						},
 						"cookie_name": {
-							Type:        schema.TypeString,
-							Optional:    true,
-							Computed:    true,
-							Description: "The name of the cookie. Should be set if app cookie or http cookie is used.",
+							Type:     schema.TypeString,
+							Optional: true,
+							Computed: true,
 						},
 						"persistence_granularity": {
-							Type:        schema.TypeString,
-							Optional:    true,
-							Computed:    true,
-							Description: "The subnet mask if source_ip is used. For UDP ports only.",
+							Type:     schema.TypeString,
+							Optional: true,
+							Computed: true,
 						},
 						"persistence_timeout": {
-							Type:        schema.TypeInt,
-							Optional:    true,
-							Computed:    true,
-							Description: "The timeout for the session persistence. For UDP ports only.",
+							Type:     schema.TypeInt,
+							Optional: true,
+							Computed: true,
 						},
 					},
 				},
